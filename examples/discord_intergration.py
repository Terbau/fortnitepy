--- conflicted
+++ resolved
@@ -1,12 +1,6 @@
-<<<<<<< HEAD
 """This example makes use of discord integration with fortnitepy. If captcha
 is enforced for the accounts, you will only have to enter the exchange code
 the first time you run this script.
-=======
-"""This example makes use of discord integration with fortnitepy. If captcha is enforced for
-the accounts, you will only have to enter the exchange code the first time
-you run this script.
->>>>>>> 412ab884
 
 NOTE: This example uses AdvancedAuth and stores the details in a file.
 It is important that this file is moved whenever the script itself is moved
@@ -20,25 +14,6 @@
 import os
 
 from discord.ext import commands
-import json
-import os
-
-email = 'email@email.com'
-password = 'password1'
-filename = 'device_auths.json'
-
-def get_device_auth_details():
-    if os.path.isfile(filename):
-        with open(filename, 'r') as fp:
-            return json.load(fp)
-    return {}
-
-def store_device_auth_details(email, details):
-    existing = get_device_auth_details()
-    existing[email] = details
-
-    with open(filename, 'w') as fp:
-        json.dump(existing, fp)
 
 email = 'email@email.com'
 password = 'password1'
@@ -78,30 +53,7 @@
     case_insensitive=True
 )
 
-<<<<<<< HEAD
-=======
-device_auth_details = get_device_auth_details().get(email, {})
-fortnite_client = fortnitepy.Client(
-    auth=fortnitepy.AdvancedAuth(
-        email=email,
-        password=password,
-        prompt_exchange_code=True,
-        delete_existing_device_auths=True,
-        **device_auth_details
-    ),
-    loop=discord_bot.loop
-)
 
-@discord_bot.event
-async def on_ready():
-    print('Discord bot ready')
-    await fortnite_client.start()
->>>>>>> 412ab884
-
-@fortnite_client.event
-async def event_device_auth_generate(details, email):
-    store_device_auth_details(email, details)
-    
 @fortnite_client.event
 async def event_ready():
     print('Fortnite client ready')
