--- conflicted
+++ resolved
@@ -30,11 +30,6 @@
 import signal
 import logging
 
-<<<<<<< HEAD
-from bs4 import BeautifulSoup
-=======
-from OpenSSL.SSL import SysCallError
->>>>>>> bdd2169a
 from aioxmpp import JID
 from typing import Union, Optional, Any, Awaitable, Callable, Dict, List
 
